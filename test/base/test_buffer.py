import numpy as np

from tianshou.data import Batch, PrioritizedReplayBuffer, ReplayBuffer

if __name__ == '__main__':
    from env import MyTestEnv
else:  # pytest
    from test.base.env import MyTestEnv


def test_replaybuffer(size=10, bufsize=20):
    env = MyTestEnv(size)
    buf = ReplayBuffer(bufsize)
    obs = env.reset()
    action_list = [1] * 5 + [0] * 10 + [1] * 10
    for i, a in enumerate(action_list):
        obs_next, rew, done, info = env.step(a)
        buf.add(obs, a, rew, done, obs_next, info)
        obs = obs_next
        assert len(buf) == min(bufsize, i + 1)
    data, indice = buf.sample(bufsize * 2)
    assert (indice < len(buf)).all()
    assert (data.obs < size).all()
    assert (0 <= data.done).all() and (data.done <= 1).all()
    b = ReplayBuffer(size=10)
    b.add(1, 1, 1, 'str', 1, {'a': 3, 'b': {'c': 5.0}})
    assert b.obs[0] == 1
    assert b.done[0] == 'str'
    assert np.all(b.obs[1:] == 0)
    assert np.all(b.done[1:] == np.array(None))
    assert b.info.a[0] == 3 and b.info.a.dtype == np.integer
    assert np.all(b.info.a[1:] == 0)
    assert b.info.b.c[0] == 5.0 and b.info.b.c.dtype == np.inexact
    assert np.all(b.info.b.c[1:] == 0.0)


def test_ignore_obs_next(size=10):
    # Issue 82
    buf = ReplayBuffer(size, ignore_obs_net=True)
    for i in range(size):
        buf.add(obs={'mask1': np.array([i, 1, 1, 0, 0]),
                     'mask2': np.array([i + 4, 0, 1, 0, 0])},
                act={'act_id': i,
                     'position_id': i + 3},
                rew=i,
                done=i % 3 == 0,
                info={'if': i})
    indice = np.arange(len(buf))
    orig = np.arange(len(buf))
    data = buf[indice]
    data2 = buf[indice]
    assert isinstance(data, Batch)
    assert isinstance(data2, Batch)
    assert np.allclose(indice, orig)


def test_stack(size=5, bufsize=9, stack_num=4):
    env = MyTestEnv(size)
    buf = ReplayBuffer(bufsize, stack_num=stack_num)
    buf2 = ReplayBuffer(bufsize, stack_num=stack_num, sample_avail=True)
    obs = env.reset(1)
    for i in range(15):
        obs_next, rew, done, info = env.step(1)
        buf.add(obs, 1, rew, done, None, info)
        buf2.add(obs, 1, rew, done, None, info)
        obs = obs_next
        if done:
            obs = env.reset(1)
    indice = np.arange(len(buf))
    assert np.allclose(buf.get(indice, 'obs'), np.array([
        [1, 1, 1, 2], [1, 1, 2, 3], [1, 2, 3, 4],
        [1, 1, 1, 1], [1, 1, 1, 2], [1, 1, 2, 3],
        [3, 3, 3, 3], [3, 3, 3, 4], [1, 1, 1, 1]]))
    print(buf)
    _, indice = buf2.sample(0)
    assert indice == [2]
    _, indice = buf2.sample(1)
    assert indice.sum() == 2


def test_priortized_replaybuffer(size=32, bufsize=15):
    env = MyTestEnv(size)
    buf = PrioritizedReplayBuffer(bufsize, 0.5, 0.5)
    obs = env.reset()
    action_list = [1] * 5 + [0] * 10 + [1] * 10
    for i, a in enumerate(action_list):
        obs_next, rew, done, info = env.step(a)
        buf.add(obs, a, rew, done, obs_next, info, np.random.randn() - 0.5)
        obs = obs_next
        data, indice = buf.sample(len(buf) // 2)
        if len(buf) // 2 == 0:
            assert len(data) == len(buf)
        else:
            assert len(data) == len(buf) // 2
        assert len(buf) == min(bufsize, i + 1)
    data, indice = buf.sample(len(buf) // 2)
    buf.update_weight(indice, -data.weight / 2)
    assert np.allclose(
        buf.weight[indice], np.abs(-data.weight / 2) ** buf._alpha)


def test_update():
    buf1 = ReplayBuffer(4, stack_num=2)
    buf2 = ReplayBuffer(4, stack_num=2)
    for i in range(5):
<<<<<<< HEAD
        buf1.add(obs=np.array([i]), act=float(i), rew=i *
                 i, done=False, info={'incident': 'found'})
=======
        buf1.add(obs=np.array([i]), act=float(i), rew=i * i,
                 done=False, info={'incident': 'found'})
>>>>>>> 16ede777
    assert len(buf1) > len(buf2)
    buf2.update(buf1)
    assert len(buf1) == len(buf2)
    assert (buf2[0].obs == buf1[1].obs).all()
    assert (buf2[-1].obs == buf1[0].obs).all()


if __name__ == '__main__':
    test_replaybuffer()
    test_ignore_obs_next()
    test_stack()
    test_priortized_replaybuffer(233333, 200000)
    test_update()<|MERGE_RESOLUTION|>--- conflicted
+++ resolved
@@ -103,13 +103,8 @@
     buf1 = ReplayBuffer(4, stack_num=2)
     buf2 = ReplayBuffer(4, stack_num=2)
     for i in range(5):
-<<<<<<< HEAD
-        buf1.add(obs=np.array([i]), act=float(i), rew=i *
-                 i, done=False, info={'incident': 'found'})
-=======
         buf1.add(obs=np.array([i]), act=float(i), rew=i * i,
                  done=False, info={'incident': 'found'})
->>>>>>> 16ede777
     assert len(buf1) > len(buf2)
     buf2.update(buf1)
     assert len(buf1) == len(buf2)
