--- conflicted
+++ resolved
@@ -1,91 +1,4 @@
 # Tianshou's Mujoco Benchmark
-<<<<<<< HEAD
-We benchmarked the Tianshou's algorithm implementations in 9 out of 13 environments from the MuJoCo Gym task suite: HalfCheetah-v3, Hopper-v3, Swimmer-v3, Walker2d-v3, Ant-v3, Humanoid-v3, Reacher-v2, InvertedPendulum-v2 and InvertedDoublePendulum-v2. Pusher, Thrower, Striker and HumanoidStandup have not been supported because they are not commonly seen in literatures.
-
-For each supported algorithm and supported mujoco environments, we will provide:
-- Default hyperparameters used for benchmark and scripts to reproduce the benchmark.
-- A comparasion of performance(or code level details) with other open source implementations or classic papers.
-- graphs and raw data that can be used for research purposes.
-- Log details obtained during training.
-- Pretrained agents.
-- Some hints on how to tune the algorithm.
-  
-Supported algorithms are listed below.
-- [Deep Deterministic Policy Gradient (DDPG)](https://arxiv.org/pdf/1509.02971.pdf)
-- [Twin Delayed DDPG (TD3)](https://arxiv.org/pdf/1802.09477.pdf)
-- [Soft Actor-Critic (SAC)](https://arxiv.org/pdf/1812.05905.pdf)
-
-## Offpolicy algorithms
-All offpolicy algorithms(DDPG, TD3, SAC) use almost the same 
-
-
-### DDPG
-|Environment| Tianshou| [spining up(Pytorch)](https://spinningup.openai.com/en/latest/spinningup/bench.html)| [TD3 paper(ddpg)](https://arxiv.org/abs/1802.09477)|[TD3 paper(our ddpg)](https://arxiv.org/abs/1802.09477)|
-| :---------------: | :---------------: | :---------------: | :---------------: | :---------------: |
-|Ant|990.4±4.3 | ~840 | **1005.3** | 888.8 |
-|HalfCheetah|**11718.7±465.6** | ~11000 | 3305.6 | 8577.3 |
-|Hopper|**2197.0±971.6** | ~1800 | **2020.5** | 1860.0 |
-|Walker2d|1400.6±905.0 | ~1950 | 1843.6 | **3098.1** |
-|Swimmer|**144.1±6.5** | ~137 | N | N |
-|Humanoid|**177.3±77.6** | N | N | N |
-|Reacher|**-3.3±0.3** | N | -6.51 | -4.01 |
-|InvertedPendulum|**1000.0±0.0** | N | **1000.0** | **1000.0** |
-|InvertedDoublePendulum|8364.3±2778.9 | N | **9355.5** | 8370.0 |
-
-\* details<sup>[[1]](#footnote1)</sup><sup>[[2]](#footnote2)</sup><sup>[[3]](#footnote3)</sup><sup>[[4]](#footnote4)</sup><sup>[[5]](#footnote5)</sup>
-
-
-
-### TD3
-|Environment| Tianshou| [spining up(Pytorch)](https://spinningup.openai.com/en/latest/spinningup/bench.html)| [TD3 paper](https://arxiv.org/abs/1802.09477)|
-| :---------------: | :---------------: | :---------------: | :---------------: |
-|Ant|**5116.4±799.9** | ~3800 | 4372.4±1000.3 |
-|HalfCheetah|**10201.2±772.8** | ~9750 | 9637.0±859.1 |
-|Hopper|3472.2±116.8 | ~2860 | **3564.1±114.7** |
-|Walker2d|3982.4±274.5 | ~4000 | **4682.8±539.6** |
-|Swimmer|**104.2±34.2** | ~78 | N |
-|Humanoid|**5189.5±178.5** | N | N |
-|Reacher|**-2.7±0.2** | N | -3.6±0.6 |
-|InvertedPendulum|**1000.0±0.0** | N | **1000.0±0.0** |
-|InvertedDoublePendulum|**9349.2±14.3** | N | **9337.5±15.0** |
-
-\* details<sup>[[1]](#footnote1)</sup><sup>[[2]](#footnote2)</sup><sup>[[3]](#footnote3)</sup><sup>[[4]](#footnote4)</sup><sup>[[5]](#footnote5)</sup>
-
-### SAC
-|Environment| Tianshou| [spining up(Pytorch)](https://spinningup.openai.com/en/latest/spinningup/bench.html)| [SAC paper](https://arxiv.org/abs/1801.01290)|
-| :---------------: | :---------------: | :---------------: | :---------------: |
-|Ant|**5850.2±475.7** | ~3980 | ~3720 |
-|HalfCheetah|**12138.8±1049.3** | ~11520 | ~10400 |
-|Hopper|**3542.2±51.5** | ~3150 | ~3370 |
-|Walker2d|**5007.0±251.5** | ~4250 | ~3740 |
-|Swimmer|**44.4±0.5** | ~41.7 | N |
-|Humanoid|**5488.5±81.2** | N | ~5200 |
-|Reacher|**-2.6±0.2** | N | N |
-|InvertedPendulum|**1000.0±0.0** | N | N |
-|InvertedDoublePendulum|**9359.5±0.4** | N | N |
-
-\* details<sup>[[1]](#footnote1)</sup><sup>[[2]](#footnote2)</sup><sup>[[3]](#footnote3)</sup><sup>[[4]](#footnote4)</sup>
-
-
-## Onpolicy algorithms
-TBD
-
-
-
-
-## Note that:
-<a name="footnote1">[1]</a>  We used the latest version of all mujoco environments in gym(0.17.3), but it's not often the case with others. Please check for details yourself in the original paper. (Different version's outcomes are usually similar, though)
-
-<a name="footnote2">[2]</a>  We didn't compare offpolicy algorithms to OPENAI baselines [benchmark](https://github.com/openai/baselines/blob/master/benchmarks_mujoco1M.htm), because for now it seems that they haven't provided benchmark for offpolicy algorithms, but in [spining up docs](https://spinningup.openai.com/en/latest/spinningup/bench.html) they stated that "Spinning Up implementations of DDPG, TD3, and SAC are roughly at-parity with the best-reported results for these algorithms", so I guess lack of comparisons with OPENAI baselines is okay.
-
-<a name="footnote3">[3]</a>  ~ means the number is approximated from the graph because accurate numbers is not provided in the paper. N means graphs not provided.
-
-<a name="footnote4">[4]</a>  Reward metric: The meaning of the table value is the max average return over 10 trails(different seeds) ± a single standard deviation over trails. Each trial is averaged on another 10 test seeds. Only the first 1M steps data will be considered. The shaded region on the graph also represents a single standard deviation.
-
-<a name="footnote5">[5]</a>  In TD3 paper shaded region represents only half of standard deviation.
-
-
-=======
 
 We benchmarked Tianshou algorithm implementations in 9 out of 13 environments from the MuJoCo Gym task suite<sup>[[1]](#footnote1)</sup>.
 
@@ -219,5 +132,4 @@
 
 <a name="footnote8">[8]</a>  SAC's start-timesteps is set to 10000 by default while it is 25000 is DDPG/TD3. TD3's learning rate is set to 3e-4 while it is 1e-3 for DDPG/SAC. However, there is NO enough evidence to support our choice of such hyperparameters (we simply choose them because of SpinningUp) and you can try playing with those hyperparameters to see if you can improve performance. Do tell us if you can!
 
-<a name="footnote9">[9]</a>  We use batchsize of 256 in DDPG/TD3/SAC while SpinningUp use 100. Minor difference also lies with `start-timesteps`, data loop method `step_per_collect`, method to deal with/bootstrap truncated steps because of timelimit and unfinished/collecting episodes (contribute to performance improvement), etc.
->>>>>>> e605bdea
+<a name="footnote9">[9]</a>  We use batchsize of 256 in DDPG/TD3/SAC while SpinningUp use 100. Minor difference also lies with `start-timesteps`, data loop method `step_per_collect`, method to deal with/bootstrap truncated steps because of timelimit and unfinished/collecting episodes (contribute to performance improvement), etc.