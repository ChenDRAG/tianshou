--- conflicted
+++ resolved
@@ -133,24 +133,15 @@
         return Batch(act=actions, state=h)
 
     @staticmethod
-<<<<<<< HEAD
-    def _mse_optimizer(batch: Batch, critic, optimizer):
-        """used to optimize critic"""
-=======
     def _mse_optimizer(
         batch: Batch, critic: torch.nn.Module, optimizer: torch.optim.Optimizer
     ) -> Tuple[torch.Tensor, torch.Tensor]:
         """A simple wrapper script for updating critic network."""
->>>>>>> e605bdea
         weight = getattr(batch, "weight", 1.0)
         current_q = critic(batch.obs, batch.act).flatten()
         target_q = batch.returns.flatten()
         td = current_q - target_q
-<<<<<<< HEAD
-        # critic1_loss = F.mse_loss(current_q1, target_q)
-=======
         # critic_loss = F.mse_loss(current_q1, target_q)
->>>>>>> e605bdea
         critic_loss = (td.pow(2) * weight).mean()
         optimizer.zero_grad()
         critic_loss.backward()
