--- conflicted
+++ resolved
@@ -26,17 +26,10 @@
         Default to True.
     :param float vf_coef: weight for value loss. Default to 0.5.
     :param float ent_coef: weight for entropy loss. Default to 0.01.
-<<<<<<< HEAD
-    :param float max_grad_norm: clipping gradients in back propagation.
-        Default to None.
-    :param float gae_lambda: in [0, 1], param for Generalized Advantage
-        Estimation. Default to 0.95.
-=======
     :param float max_grad_norm: clipping gradients in back propagation. Default to
         None.
     :param float gae_lambda: in [0, 1], param for Generalized Advantage Estimation.
         Default to 0.95.
->>>>>>> 8963a143
     :param bool reward_normalization: normalize estimated values to have std close
         to 1, also normalize the advantage to Normal(0, 1). Default to False.
     :param int max_batchsize: the maximum size of the batch when computing GAE,
@@ -69,12 +62,7 @@
         value_clip: bool = True,
         **kwargs: Any,
     ) -> None:
-<<<<<<< HEAD
-        super().__init__(
-            actor, critic, optim, dist_fn, **kwargs)
-=======
         super().__init__(actor, critic, optim, dist_fn, **kwargs)
->>>>>>> 8963a143
         self._eps_clip = eps_clip
         assert dual_clip is None or dual_clip > 1.0, \
             "Dual-clip PPO parameter should greater than 1.0."
@@ -95,13 +83,8 @@
         v_s_ = to_numpy(torch.cat(v_s_, dim=0).flatten())
         # when normalizing values, we do not minus self.ret_rms.mean to be numerically
         # consistent with OPENAI baselines' value normalization pipeline. Emperical
-<<<<<<< HEAD
-        # study also shows that 'minus mean' will harm performances a tiny little bit
-        # due to unknown reasons(on Mujoco envs, not confident, though).
-=======
         # study also shows that "minus mean" will harm performances a tiny little bit
         # due to unknown reasons (on Mujoco envs, not confident, though).
->>>>>>> 8963a143
         if self._rew_norm:  # unnormalize v_s & v_s_
             v_s = v_s * np.sqrt(self.ret_rms.var + self._eps)
             v_s_ = v_s_ * np.sqrt(self.ret_rms.var + self._eps)
@@ -156,12 +139,7 @@
                     - self._weight_ent * ent_loss
                 self.optim.zero_grad()
                 loss.backward()
-<<<<<<< HEAD
-                if self._grad_norm is not None:
-                    # clip large gradient
-=======
                 if self._grad_norm is not None:  # clip large gradient
->>>>>>> 8963a143
                     nn.utils.clip_grad_norm_(
                         list(self.actor.parameters()) + list(self.critic.parameters()),
                         max_norm=self._grad_norm)
@@ -170,11 +148,7 @@
                 vf_losses.append(vf_loss.item())
                 ent_losses.append(ent_loss.item())
                 losses.append(loss.item())
-<<<<<<< HEAD
-                # update learning rate if lr_scheduler is given
-=======
         # update learning rate if lr_scheduler is given
->>>>>>> 8963a143
         if self.lr_scheduler is not None:
             self.lr_scheduler.step()
 
