import torch
import numpy as np
from torch import nn
from typing import Any, Dict, List, Type, Optional

from tianshou.policy import A2CPolicy
from tianshou.data import Batch, ReplayBuffer, to_torch_as


class PPOPolicy(A2CPolicy):
    r"""Implementation of Proximal Policy Optimization. arXiv:1707.06347.

    :param torch.nn.Module actor: the actor network following the rules in
        :class:`~tianshou.policy.BasePolicy`. (s -> logits)
    :param torch.nn.Module critic: the critic network. (s -> V(s))
    :param torch.optim.Optimizer optim: the optimizer for actor and critic network.
    :param dist_fn: distribution class for computing the action.
    :type dist_fn: Type[torch.distributions.Distribution]
    :param float discount_factor: in [0, 1]. Default to 0.99.
    :param float eps_clip: :math:`\epsilon` in :math:`L_{CLIP}` in the original
        paper. Default to 0.2.
    :param float dual_clip: a parameter c mentioned in arXiv:1912.09729 Equ. 5,
        where c > 1 is a constant indicating the lower bound.
        Default to 5.0 (set None if you do not want to use it).
    :param bool value_clip: a parameter mentioned in arXiv:1811.02553 Sec. 4.1.
        Default to True.
    :param bool advantage_normalization: whether to do per mini-batch advantage
        normalization. Default to True.
    :param bool recompute_advantage: whether to recompute advantage every update
        repeat according to https://arxiv.org/pdf/2006.05990.pdf Sec. 3.5.
        Default to False.
    :param float vf_coef: weight for value loss. Default to 0.5.
    :param float ent_coef: weight for entropy loss. Default to 0.01.
    :param float max_grad_norm: clipping gradients in back propagation. Default to
        None.
    :param float gae_lambda: in [0, 1], param for Generalized Advantage Estimation.
        Default to 0.95.
    :param bool reward_normalization: normalize estimated values to have std close
        to 1, also normalize the advantage to Normal(0, 1). Default to False.
    :param int max_batchsize: the maximum size of the batch when computing GAE,
        depends on the size of available memory and the memory cost of the model;
        should be as large as possible within the memory constraint. Default to 256.
    :param bool action_scaling: whether to map actions from range [-1, 1] to range
        [action_spaces.low, action_spaces.high]. Default to True.
    :param str action_bound_method: method to bound action to range [-1, 1], can be
        either "clip" (for simply clipping the action), "tanh" (for applying tanh
        squashing) for now, or empty string for no bounding. Default to "clip".
    :param Optional[gym.Space] action_space: env's action space, mandatory if you want
        to use option "action_scaling" or "action_bound_method". Default to None.
    :param lr_scheduler: a learning rate scheduler that adjusts the learning rate in
        optimizer in each policy.update(). Default to None (no lr_scheduler).

    .. seealso::

        Please refer to :class:`~tianshou.policy.BasePolicy` for more detailed
        explanation.
    """

    def __init__(
        self,
        actor: torch.nn.Module,
        critic: torch.nn.Module,
        optim: torch.optim.Optimizer,
        dist_fn: Type[torch.distributions.Distribution],
        eps_clip: float = 0.2,
        dual_clip: Optional[float] = None,
        value_clip: bool = False,
        advantage_normalization: bool = True,
        recompute_advantage: bool = False,
        **kwargs: Any,
    ) -> None:
        super().__init__(actor, critic, optim, dist_fn, **kwargs)
        self._eps_clip = eps_clip
        assert dual_clip is None or dual_clip > 1.0, \
            "Dual-clip PPO parameter should greater than 1.0."
        self._dual_clip = dual_clip
        self._value_clip = value_clip
        if not self._rew_norm:
            assert not self._value_clip, \
                "value clip is available only when `reward_normalization` is True"
        self._norm_adv = advantage_normalization
        self._recompute_adv = recompute_advantage

    def process_fn(
        self, batch: Batch, buffer: ReplayBuffer, indice: np.ndarray
    ) -> Batch:
        if self._recompute_adv:
            # buffer input `buffer` and `indice` to be used in `learn()`.
            self._buffer = buffer
            self._indice = indice
        batch = self._compute_returns(batch, buffer, indice)
        batch.act = to_torch_as(batch.act, batch.v_s)
        old_log_prob = []
        with torch.no_grad():
            for b in batch.split(self._batch, shuffle=False, merge_last=True):
<<<<<<< HEAD
                old_log_prob.append(self(b).dist.log_prob(b.act))
=======
                v_s.append(self.critic(b.obs))
                v_s_.append(self.critic(b.obs_next))
                old_log_prob.append(self(b).dist.log_prob(to_torch_as(b.act, v_s[0])))
        batch.v_s = torch.cat(v_s, dim=0).flatten()  # old value
        v_s = to_numpy(batch.v_s)
        v_s_ = to_numpy(torch.cat(v_s_, dim=0).flatten())
        # when normalizing values, we do not minus self.ret_rms.mean to be numerically
        # consistent with OPENAI baselines' value normalization pipeline. Emperical
        # study also shows that "minus mean" will harm performances a tiny little bit
        # due to unknown reasons (on Mujoco envs, not confident, though).
        if self._rew_norm:  # unnormalize v_s & v_s_
            v_s = v_s * np.sqrt(self.ret_rms.var + self._eps)
            v_s_ = v_s_ * np.sqrt(self.ret_rms.var + self._eps)
        unnormalized_returns, advantages = self.compute_episodic_return(
            batch, buffer, indice, v_s_, v_s,
            gamma=self._gamma, gae_lambda=self._lambda)
        if self._rew_norm:
            batch.returns = unnormalized_returns / \
                np.sqrt(self.ret_rms.var + self._eps)
            self.ret_rms.update(unnormalized_returns)
            mean, std = np.mean(advantages), np.std(advantages)
            advantages = (advantages - mean) / std
        else:
            batch.returns = unnormalized_returns
        batch.act = to_torch_as(batch.act, batch.v_s)
>>>>>>> 1730a900
        batch.logp_old = torch.cat(old_log_prob, dim=0)
        return batch

    def learn(  # type: ignore
        self, batch: Batch, batch_size: int, repeat: int, **kwargs: Any
    ) -> Dict[str, List[float]]:
        losses, clip_losses, vf_losses, ent_losses = [], [], [], []
        for step in range(repeat):
            if self._recompute_adv and step > 0:
                batch = self._compute_returns(batch, self._buffer, self._indice)
            for b in batch.split(batch_size, merge_last=True):
                # calculate loss for actor
                dist = self(b).dist
                if self._norm_adv:
                    mean, std = b.adv.mean(), b.adv.std()
                    b.adv = (b.adv - mean) / std  # per-batch norm
                ratio = (dist.log_prob(b.act) - b.logp_old).exp().float()
                ratio = ratio.reshape(ratio.size(0), -1).transpose(0, 1)
                surr1 = ratio * b.adv
                surr2 = ratio.clamp(1.0 - self._eps_clip, 1.0 + self._eps_clip) * b.adv
                if self._dual_clip:
                    clip_loss = -torch.max(
                        torch.min(surr1, surr2), self._dual_clip * b.adv
                    ).mean()
                else:
                    clip_loss = -torch.min(surr1, surr2).mean()
                # calculate loss for critic
                value = self.critic(b.obs).flatten()
                if self._value_clip:
                    v_clip = b.v_s + (value - b.v_s).clamp(
                        -self._eps_clip, self._eps_clip)
                    vf1 = (b.returns - value).pow(2)
                    vf2 = (b.returns - v_clip).pow(2)
                    vf_loss = torch.max(vf1, vf2).mean()
                else:
                    vf_loss = (b.returns - value).pow(2).mean()
                # calculate regularization and overall loss
                ent_loss = dist.entropy().mean()
                loss = clip_loss + self._weight_vf * vf_loss \
                    - self._weight_ent * ent_loss
                self.optim.zero_grad()
                loss.backward()
                if self._grad_norm:  # clip large gradient
                    nn.utils.clip_grad_norm_(
                        list(self.actor.parameters()) + list(self.critic.parameters()),
                        max_norm=self._grad_norm)
                self.optim.step()
                clip_losses.append(clip_loss.item())
                vf_losses.append(vf_loss.item())
                ent_losses.append(ent_loss.item())
                losses.append(loss.item())
        # update learning rate if lr_scheduler is given
        if self.lr_scheduler is not None:
            self.lr_scheduler.step()

        return {
            "loss": losses,
            "loss/clip": clip_losses,
            "loss/vf": vf_losses,
            "loss/ent": ent_losses,
        }<|MERGE_RESOLUTION|>--- conflicted
+++ resolved
@@ -93,35 +93,7 @@
         old_log_prob = []
         with torch.no_grad():
             for b in batch.split(self._batch, shuffle=False, merge_last=True):
-<<<<<<< HEAD
                 old_log_prob.append(self(b).dist.log_prob(b.act))
-=======
-                v_s.append(self.critic(b.obs))
-                v_s_.append(self.critic(b.obs_next))
-                old_log_prob.append(self(b).dist.log_prob(to_torch_as(b.act, v_s[0])))
-        batch.v_s = torch.cat(v_s, dim=0).flatten()  # old value
-        v_s = to_numpy(batch.v_s)
-        v_s_ = to_numpy(torch.cat(v_s_, dim=0).flatten())
-        # when normalizing values, we do not minus self.ret_rms.mean to be numerically
-        # consistent with OPENAI baselines' value normalization pipeline. Emperical
-        # study also shows that "minus mean" will harm performances a tiny little bit
-        # due to unknown reasons (on Mujoco envs, not confident, though).
-        if self._rew_norm:  # unnormalize v_s & v_s_
-            v_s = v_s * np.sqrt(self.ret_rms.var + self._eps)
-            v_s_ = v_s_ * np.sqrt(self.ret_rms.var + self._eps)
-        unnormalized_returns, advantages = self.compute_episodic_return(
-            batch, buffer, indice, v_s_, v_s,
-            gamma=self._gamma, gae_lambda=self._lambda)
-        if self._rew_norm:
-            batch.returns = unnormalized_returns / \
-                np.sqrt(self.ret_rms.var + self._eps)
-            self.ret_rms.update(unnormalized_returns)
-            mean, std = np.mean(advantages), np.std(advantages)
-            advantages = (advantages - mean) / std
-        else:
-            batch.returns = unnormalized_returns
-        batch.act = to_torch_as(batch.act, batch.v_s)
->>>>>>> 1730a900
         batch.logp_old = torch.cat(old_log_prob, dim=0)
         return batch
 
