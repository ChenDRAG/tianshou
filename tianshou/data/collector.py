import gym
import time
import torch
import warnings
import numpy as np
from typing import Any, Dict, List, Union, Optional, Callable

from tianshou.utils import MovAvg
from tianshou.env import BaseVectorEnv
from tianshou.policy import BasePolicy
from tianshou.exploration import BaseNoise
from tianshou.data import Batch, ReplayBuffer, ListReplayBuffer, to_numpy


class Collector(object):
    """The :class:`~tianshou.data.Collector` enables the policy to interact
    with different types of environments conveniently.

    :param policy: an instance of the :class:`~tianshou.policy.BasePolicy`
        class.
    :param env: a ``gym.Env`` environment or an instance of the
        :class:`~tianshou.env.BaseVectorEnv` class.
    :param buffer: an instance of the :class:`~tianshou.data.ReplayBuffer`
        class, or a list of :class:`~tianshou.data.ReplayBuffer`. If set to
        ``None``, it will automatically assign a small-size
        :class:`~tianshou.data.ReplayBuffer`.
    :param function preprocess_fn: a function called before the data has been
        added to the buffer, see issue #42 and :ref:`preprocess_fn`, defaults
        to ``None``.
    :param int stat_size: for the moving average of recording speed, defaults
        to 100.
    :param BaseNoise action_noise: add a noise to continuous action. Normally
        a policy already has a noise param for exploration in training phase,
        so this is recommended to use in test collector for some purpose.
    :param function reward_metric: to be used in multi-agent RL. The reward to
        report is of shape [agent_num], but we need to return a single scalar
        to monitor training. This function specifies what is the desired
        metric, e.g., the reward of agent 1 or the average reward over all
        agents. By default, the behavior is to select the reward of agent 1.

    The ``preprocess_fn`` is a function called before the data has been added
    to the buffer with batch format, which receives up to 7 keys as listed in
    :class:`~tianshou.data.Batch`. It will receive with only ``obs`` when the
    collector resets the environment. It returns either a dict or a
    :class:`~tianshou.data.Batch` with the modified keys and values. Examples
    are in "test/base/test_collector.py".

    Example:
    ::

        policy = PGPolicy(...)  # or other policies if you wish
        env = gym.make('CartPole-v0')
        replay_buffer = ReplayBuffer(size=10000)
        # here we set up a collector with a single environment
        collector = Collector(policy, env, buffer=replay_buffer)

        # the collector supports vectorized environments as well
        envs = VectorEnv([lambda: gym.make('CartPole-v0') for _ in range(3)])
        buffers = [ReplayBuffer(size=5000) for _ in range(3)]
        # you can also pass a list of replay buffer to collector, for multi-env
        # collector = Collector(policy, envs, buffer=buffers)
        collector = Collector(policy, envs, buffer=replay_buffer)

        # collect at least 3 episodes
        collector.collect(n_episode=3)
        # collect 1 episode for the first env, 3 for the third env
        collector.collect(n_episode=[1, 0, 3])
        # collect at least 2 steps
        collector.collect(n_step=2)
        # collect episodes with visual rendering (the render argument is the
        #   sleep time between rendering consecutive frames)
        collector.collect(n_episode=1, render=0.03)

        # sample data with a given number of batch-size:
        batch_data = collector.sample(batch_size=64)
        # policy.learn(batch_data)  # btw, vanilla policy gradient only
        #   supports on-policy training, so here we pick all data in the buffer
        batch_data = collector.sample(batch_size=0)
        policy.learn(batch_data)
        # on-policy algorithms use the collected data only once, so here we
        #   clear the buffer
        collector.reset_buffer()

    For the scenario of collecting data from multiple environments to a single
    buffer, the cache buffers will turn on automatically. It may return the
    data more than the given limitation.

    .. note::

        Please make sure the given environment has a time limitation.
    """

    def __init__(self,
                 policy: BasePolicy,
                 env: Union[gym.Env, BaseVectorEnv],
                 buffer: Optional[ReplayBuffer] = None,
                 preprocess_fn: Callable[[Any], Union[dict, Batch]] = None,
                 stat_size: Optional[int] = 100,
                 action_noise: Optional[BaseNoise] = None,
                 reward_metric: Optional[Callable[[np.ndarray], float]] = None,
<<<<<<< HEAD
                 **kwargs) -> None:
=======
                 ) -> None:
>>>>>>> f8ad6df2
        super().__init__()
        self.env = env
        self.env_num = 1
        self.collect_time, self.collect_step, self.collect_episode = 0., 0, 0
        self.buffer = buffer
        self.policy = policy
        self.preprocess_fn = preprocess_fn
        self.process_fn = policy.process_fn
        self._multi_env = isinstance(env, BaseVectorEnv)
        # need multiple cache buffers only if storing in one buffer
        self._cached_buf = []
        if self._multi_env:
            self.env_num = len(env)
            self._cached_buf = [ListReplayBuffer()
                                for _ in range(self.env_num)]
        self.stat_size = stat_size
        self._action_noise = action_noise

        self._rew_metric = reward_metric or Collector._default_rew_metric
        self.reset()

    @staticmethod
    def _default_rew_metric(x):
        # this internal function is designed for single-agent RL
        # for multi-agent RL, a reward_metric must be provided
        assert np.asanyarray(x).size == 1, \
            'Please specify the reward_metric ' \
            'since the reward is not a scalar.'
        return x

    def reset(self) -> None:
        """Reset all related variables in the collector."""
        self.data = Batch(state={}, obs={}, act={}, rew={}, done={}, info={},
                          obs_next={}, policy={})
        self.reset_env()
        self.reset_buffer()
        self.step_speed = MovAvg(self.stat_size)
        self.episode_speed = MovAvg(self.stat_size)
        self.collect_time, self.collect_step, self.collect_episode = 0., 0, 0
        if self._action_noise is not None:
            self._action_noise.reset()

    def reset_buffer(self) -> None:
        """Reset the main data buffer."""
        if self.buffer is not None:
            self.buffer.reset()

    def get_env_num(self) -> int:
        """Return the number of environments the collector have."""
        return self.env_num

    def reset_env(self) -> None:
        """Reset all of the environment(s)' states and reset all of the cache
        buffers (if need).
        """
        obs = self.env.reset()
        if not self._multi_env:
            obs = self._make_batch(obs)
        if self.preprocess_fn:
            obs = self.preprocess_fn(obs=obs).get('obs', obs)
        self.data.obs = obs
        self.reward = 0.  # will be specified when the first data is ready
        self.length = np.zeros(self.env_num)
        for b in self._cached_buf:
            b.reset()

    def seed(self, seed: Optional[Union[int, List[int]]] = None) -> None:
        """Reset all the seed(s) of the given environment(s)."""
        return self.env.seed(seed)

    def render(self, **kwargs) -> None:
        """Render all the environment(s)."""
        return self.env.render(**kwargs)

    def close(self) -> None:
        """Close the environment(s)."""
        self.env.close()

    def _make_batch(self, data: Any) -> np.ndarray:
        """Return [data]."""
        if isinstance(data, np.ndarray):
            return data[None]
        else:
            return np.array([data])

    def _reset_state(self, id: Union[int, List[int]]) -> None:
        """Reset self.data.state[id]."""
        state = self.data.state  # it is a reference
        if isinstance(state, torch.Tensor):
            state[id].zero_()
        elif isinstance(state, np.ndarray):
            state[id] = None if state.dtype == np.object else 0
        elif isinstance(state, Batch):
            state.empty_(id)

    def collect(self,
                n_step: int = 0,
                n_episode: Union[int, List[int]] = 0,
                random: bool = False,
                render: Optional[float] = None,
                log_fn: Optional[Callable[[dict], None]] = None
                ) -> Dict[str, float]:
        """Collect a specified number of step or episode.

        :param int n_step: how many steps you want to collect.
        :param n_episode: how many episodes you want to collect (in each
            environment).
        :type n_episode: int or list
        :param bool random: whether to use random policy for collecting data,
            defaults to ``False``.
        :param float render: the sleep time between rendering consecutive
            frames, defaults to ``None`` (no rendering).
        :param function log_fn: a function which receives env info, typically
            for tensorboard logging.

        .. note::

            One and only one collection number specification is permitted,
            either ``n_step`` or ``n_episode``.

        :return: A dict including the following keys

            * ``n/ep`` the collected number of episodes.
            * ``n/st`` the collected number of steps.
            * ``v/st`` the speed of steps per second.
            * ``v/ep`` the speed of episode per second.
            * ``rew`` the mean reward over collected episodes.
            * ``len`` the mean length over collected episodes.
        """
        if not self._multi_env:
            n_episode = np.sum(n_episode)
        start_time = time.time()
        assert sum([(n_step != 0), (n_episode != 0)]) == 1, \
            "One and only one collection number specification is permitted!"
        cur_step, cur_episode = 0, np.zeros(self.env_num)
        reward_sum, length_sum = 0., 0
        while True:
            if cur_step >= 100000 and cur_episode.sum() == 0:
                warnings.warn(
                    'There are already many steps in an episode. '
                    'You should add a time limitation to your environment!',
                    Warning)

            # restore the state and the input data
            last_state = self.data.state
            if last_state.is_empty():
                last_state = None
            self.data.update(state=Batch(), obs_next=Batch(), policy=Batch())

            # calculate the next action
            if random:
                action_space = self.env.action_space
                if isinstance(action_space, list):
                    result = Batch(act=[a.sample() for a in action_space])
                else:
                    result = Batch(act=self._make_batch(action_space.sample()))
            else:
                with torch.no_grad():
                    result = self.policy(self.data, last_state)

            # convert None to Batch(), since None is reserved for 0-init
            state = result.get('state', Batch())
            if state is None:
                state = Batch()
            self.data.state = state
            if hasattr(result, 'policy'):
                self.data.policy = to_numpy(result.policy)
            # save hidden state to policy._state, in order to save into buffer
            self.data.policy._state = self.data.state

            self.data.act = to_numpy(result.act)
            if self._action_noise is not None:
                self.data.act += self._action_noise(self.data.act.shape)

            # step in env
            obs_next, rew, done, info = self.env.step(
                self.data.act if self._multi_env else self.data.act[0])

            # move data to self.data
            if not self._multi_env:
                obs_next = self._make_batch(obs_next)
                rew = self._make_batch(rew)
                done = self._make_batch(done)
                info = self._make_batch(info)
            self.data.obs_next = obs_next
            self.data.rew = rew
            self.data.done = done
            self.data.info = info

            if log_fn:
                log_fn(info if self._multi_env else info[0])
            if render:
                self.render()
                if render > 0:
                    time.sleep(render)

            # add data into the buffer
            self.length += 1
            self.reward += self.data.rew
            if self.preprocess_fn:
                result = self.preprocess_fn(**self.data)
                self.data.update(result)
            if self._multi_env:  # cache_buffer branch
                for i in range(self.env_num):
                    self._cached_buf[i].add(**self.data[i])
                    if self.data.done[i]:
                        if n_step != 0 or np.isscalar(n_episode) or \
                                cur_episode[i] < n_episode[i]:
                            cur_episode[i] += 1
                            reward_sum += self.reward[i]
                            length_sum += self.length[i]
                            if self._cached_buf:
                                cur_step += len(self._cached_buf[i])
                                if self.buffer is not None:
                                    self.buffer.update(self._cached_buf[i])
                        self.reward[i], self.length[i] = 0., 0
                        if self._cached_buf:
                            self._cached_buf[i].reset()
                        self._reset_state(i)
                obs_next = self.data.obs_next
                if sum(self.data.done):
<<<<<<< HEAD
                    obs_next = self.env.reset(np.where(self.data.done)[0])
                    if self.preprocess_fn:
                        obs_next = self.preprocess_fn(obs=obs_next).get(
                            'obs', obs_next)
=======
                    env_ind = np.where(self.data.done)[0]
                    obs_reset = self.env.reset(env_ind)
                    if self.preprocess_fn:
                        obs_next[env_ind] = self.preprocess_fn(
                            obs=obs_reset).get('obs', obs_reset)
                    else:
                        obs_next[env_ind] = obs_reset
>>>>>>> f8ad6df2
                self.data.obs_next = obs_next
                if n_episode != 0:
                    if isinstance(n_episode, list) and \
                            (cur_episode >= np.array(n_episode)).all() or \
                            np.isscalar(n_episode) and \
                            cur_episode.sum() >= n_episode:
                        break
            else:  # single buffer, without cache_buffer
                if self.buffer is not None:
                    self.buffer.add(**self.data[0])
                cur_step += 1
                if self.data.done[0]:
                    cur_episode += 1
                    reward_sum += self.reward[0]
                    length_sum += self.length[0]
                    self.reward, self.length = 0., np.zeros(self.env_num)
                    self.data.state = Batch()
                    obs_next = self._make_batch(self.env.reset())
                    if self.preprocess_fn:
                        obs_next = self.preprocess_fn(obs=obs_next).get(
                            'obs', obs_next)
                    self.data.obs_next = obs_next
                if n_episode != 0 and cur_episode >= n_episode:
                    break
            if n_step != 0 and cur_step >= n_step:
                break
            self.data.obs = self.data.obs_next
        self.data.obs = self.data.obs_next

        # generate the statistics
        cur_episode = sum(cur_episode)
        duration = max(time.time() - start_time, 1e-9)
        self.step_speed.add(cur_step / duration)
        self.episode_speed.add(cur_episode / duration)
        self.collect_step += cur_step
        self.collect_episode += cur_episode
        self.collect_time += duration
        if isinstance(n_episode, list):
            n_episode = np.sum(n_episode)
        else:
            n_episode = max(cur_episode, 1)
        reward_sum /= n_episode
        if np.asanyarray(reward_sum).size > 1:  # non-scalar reward_sum
            reward_sum = self._rew_metric(reward_sum)
        return {
            'n/ep': cur_episode,
            'n/st': cur_step,
            'v/st': self.step_speed.get(),
            'v/ep': self.episode_speed.get(),
            'rew': reward_sum,
            'len': length_sum / n_episode,
        }

    def sample(self, batch_size: int) -> Batch:
        """Sample a data batch from the internal replay buffer. It will call
        :meth:`~tianshou.policy.BasePolicy.process_fn` before returning
        the final batch data.

        :param int batch_size: ``0`` means it will extract all the data from
            the buffer, otherwise it will extract the data with the given
            batch_size.
        """
        batch_data, indice = self.buffer.sample(batch_size)
        batch_data = self.process_fn(batch_data, self.buffer, indice)
        return batch_data<|MERGE_RESOLUTION|>--- conflicted
+++ resolved
@@ -98,11 +98,7 @@
                  stat_size: Optional[int] = 100,
                  action_noise: Optional[BaseNoise] = None,
                  reward_metric: Optional[Callable[[np.ndarray], float]] = None,
-<<<<<<< HEAD
-                 **kwargs) -> None:
-=======
                  ) -> None:
->>>>>>> f8ad6df2
         super().__init__()
         self.env = env
         self.env_num = 1
@@ -324,12 +320,6 @@
                         self._reset_state(i)
                 obs_next = self.data.obs_next
                 if sum(self.data.done):
-<<<<<<< HEAD
-                    obs_next = self.env.reset(np.where(self.data.done)[0])
-                    if self.preprocess_fn:
-                        obs_next = self.preprocess_fn(obs=obs_next).get(
-                            'obs', obs_next)
-=======
                     env_ind = np.where(self.data.done)[0]
                     obs_reset = self.env.reset(env_ind)
                     if self.preprocess_fn:
@@ -337,7 +327,6 @@
                             obs=obs_reset).get('obs', obs_reset)
                     else:
                         obs_next[env_ind] = obs_reset
->>>>>>> f8ad6df2
                 self.data.obs_next = obs_next
                 if n_episode != 0:
                     if isinstance(n_episode, list) and \
