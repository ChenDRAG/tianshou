--- conflicted
+++ resolved
@@ -85,10 +85,7 @@
     has_shape = isinstance(inst, (np.ndarray, torch.Tensor))
     is_scalar = _is_scalar(inst)
     if not stack and is_scalar:
-<<<<<<< HEAD
-=======
         # _create_value(Batch(a={}, b=[1, 2, 3]), 10, False) will fail here
->>>>>>> c838f2f0
         if isinstance(inst, Batch) and inst.is_empty(recurse=True):
             return inst
         # should never hit since it has already checked in Batch.cat_
@@ -181,18 +178,17 @@
         copy: bool = False,
         **kwargs: Any,
     ) -> None:
-        if batch_dict is None:
-            if len(kwargs) == 0:
-                return
-            batch_dict = kwargs
         if copy:
             batch_dict = deepcopy(batch_dict)
-        if isinstance(batch_dict, (dict, Batch)):
-            _assert_type_keys(batch_dict.keys())
-            for k, v in batch_dict.items():
-                self.__dict__[k] = _parse_value(v)
-        elif _is_batch_set(batch_dict):
-            self.stack_(batch_dict)
+        if batch_dict is not None:
+            if isinstance(batch_dict, (dict, Batch)):
+                _assert_type_keys(batch_dict.keys())
+                for k, v in batch_dict.items():
+                    self.__dict__[k] = _parse_value(v)
+            elif _is_batch_set(batch_dict):
+                self.stack_(batch_dict)
+        if len(kwargs) > 0:
+            self.__init__(kwargs, copy=copy)  # type: ignore
 
     def __setattr__(self, key: str, value: Any) -> None:
         """Set self.key = value."""
@@ -250,10 +246,11 @@
         value: Any,
     ) -> None:
         """Assign value to self[index]."""
+        value = _parse_value(value)
         if isinstance(index, str):
-            self.__dict__[index] = _parse_value(value)
+            self.__dict__[index] = value
             return
-        if not isinstance(value, (dict, Batch)):
+        if not isinstance(value, Batch):
             raise ValueError("Batch does not supported tensor assignment. "
                              "Use a compatible Batch or dict instead.")
         if not set(value.keys()).issubset(self.__dict__.keys()):
@@ -505,11 +502,6 @@
         self, batches: Sequence[Union[dict, "Batch"]], axis: int = 0
     ) -> None:
         """Stack a list of Batch object into current batch."""
-<<<<<<< HEAD
-        batches = [x for x in batches if isinstance(
-            x, dict) and x or isinstance(x, Batch) and not x.is_empty()]
-        if len(batches) == 0:
-=======
         # check input format
         batch_list = []
         for b in batches:
@@ -524,7 +516,6 @@
                 raise ValueError(
                     f"Cannot concatenate {type(b)} in Batch.stack_")
         if len(batch_list) == 0:
->>>>>>> c838f2f0
             return
         batches = batch_list
         if not self.is_empty():
